
# System Sage - V2.0 (GUI Edition)

**Your intelligent PC software inventory and developer environment analysis tool.**

System Sage is a Python application designed to help users gain a deeper understanding of the software installed on their Windows system and analyze their development environment. It features a Graphical User Interface (GUI) to manage scans and view results. System Sage queries the Windows Registry for installed software, validates paths, calculates disk usage, and integrates the **DevEnvAudit** tool to provide insights into your development tools, configurations, and potential issues.

This project is primarily developed by Connor Lindsay (clindsay94) with Gemini AI assistance and is currently under active development.

## Core Features

*   **Graphical User Interface (GUI):** System Sage now runs as a GUI application, providing a user-friendly way to initiate scans and view results in organized tabs.
*   **Comprehensive Software Inventory:** Scans multiple registry hives (`HKEY_LOCAL_MACHINE` for 64-bit and 32-bit apps, and `HKEY_CURRENT_USER`) for installed applications and components. (Via System Inventory scan)
*   **Developer Environment Audit:** Integrates functionality from DevEnvAudit to:
    *   Identify installed development tools (IDEs, languages, SDKs, etc.) and their versions.
    *   Collect and analyze system and user environment variables.
    *   Detect common issues and misconfigurations in a development setup.
*   **Path Validation & Disk Usage:** Checks registry `InstallLocation` paths and can calculate disk space for installed software (toggleable for speed).
*   **Categorization & Remarks:** Intelligently categorizes software vs. components and provides actionable remarks (e.g., potential orphans, broken paths, game launcher hints).
*   **Combined Reporting:**
    *   **JSON File (`system_sage_combined_report.json`):** Outputs a detailed, structured report containing both system inventory and DevEnvAudit results. The top level includes `systemInventory` and `devEnvAudit` keys.
    *   **Markdown File (`system_sage_combined_report.md`):** Generates a human-readable report with sections for System Inventory and Developer Environment Audit findings.
    *   Reports are saved via a GUI menu option, allowing the user to choose the output directory.
*   **Externalized Configuration:**
    *   Component detection keywords are configurable via `systemsage_component_keywords.json`.
    *   Game launcher hints are configurable via `systemsage_launcher_hints.json`.
*   **Error Handling:** Includes error handling for registry access, file operations, and scan processes.


## How to Run System Sage

System Sage can be run via its command-line interface or its new graphical user interface.

1.  **Prerequisites:**

    *   Python 3.x installed on your Windows system (Tkinter support is usually included).
    *   The script `SystemSageV1.2.py` (or the latest version) and the `devenvaudit_src` subdirectory with its contents.
    *   Configuration files: `systemsage_component_keywords.json` and `systemsage_launcher_hints.json` (defaults are used if missing).

2.  **Open a Command Prompt or PowerShell.**

3.  **Navigate to the directory** where you've saved the SystemSage files.
    ```sh
    cd path\to\your\SystemSage
    ```

4.  **Run the script:**

    ```sh
    python SystemSageV1.2.py [options]
    ```
    This will launch the System Sage GUI.

## Using the GUI

*   **Main Window:** The GUI presents two main tabs: "System Inventory" and "Developer Environment Audit".
*   **Running Scans:**
    *   Use the "Scan" menu to start either the "System Inventory Scan" or the "Run DevEnv Audit".
    *   Scan progress and status will be updated in the status bar at the bottom.
    *   Results will populate the respective tabs.
*   **Saving Reports:**
    *   Go to "File" > "Save Combined Report (JSON & MD)".
    *   You will be prompted to select an output directory. Both JSON and Markdown reports containing data from executed scans will be saved there.

## Command-Line Options

While System Sage V2.0 is primarily a GUI application, some command-line options can influence its initial behavior or default settings used by the GUI:

*   `--output-dir <directory_name>`: Sets the default directory initially proposed when saving reports. (Default: "output")
*   `--no-disk-usage`: If provided, the "Calculate Disk Usage" option (if implemented as a GUI checkbox) might be unchecked by default, or this setting will be used for scans initiated from a context that respects it. System Inventory scans run from the GUI currently use this flag's value.
*   `--md-include-components` / `--md-no-components`: Influences whether SystemSage's own components list is detailed in the Markdown report by default.
*   `--console-include-components` / `--console-no-components`: (Primarily for V1 legacy behavior) These flags' effects on direct console output are reduced as the primary output is now the GUI.
*   `--run-devenv-audit`: (Primarily for V1 legacy behavior) The DevEnvAudit scan is now initiated via the GUI. This flag, if passed, is noted by the GUI but doesn't trigger a separate CLI scan before GUI launch.
*   `--help`: Show a help message listing all available options and exit (this will still work before the GUI launches).

*Note: Direct generation of JSON/Markdown reports from the command line without launching the GUI is not the primary mode of operation for V2.0 but could be added if needed.*

## Future Planned Features

<<<<<<< HEAD
System Sage is an evolving tool. Here are some features planned for future development, grouped by focus area:

### Core Functionality Enhancements

*   **Deeper File System Analysis:**
    *   For entries with no registry `InstallLocation`, attempt to locate corresponding application folders/executables on specified drives or common installation directories.
    *   Analyze folder contents to better identify application types or associated files.
*   **Startup Program Analysis:**
    *   List programs configured to run at system startup (from Registry, Startup folders).
    *   Provide information about the impact of startup items.
    *   Allow users to manage (enable/disable) startup entries (with appropriate permissions).
*   **Duplicate Finder:**
    *   Identify potentially duplicate installations of the same software based on name, version, or installation path heuristics.
    *   Offer a review process for users to confirm and manage duplicates.
*   **Change History/Snapshots:**
    *   Allow users to save a snapshot of the current software inventory.
    *   Compare different snapshots to identify changes over time (newly installed, uninstalled, or updated software).

### Interactive Features & Management

*   **Interactive Orphan/Bad Path Management:**
    *   Guided review of entries flagged as "Potential Orphan?" or "Broken install path."
    *   Options to attempt automated file system searches for orphaned entries based on application name or publisher.
    *   User-confirmed actions to update incorrect `InstallLocation` values in the registry.
    *   User-confirmed actions to (securely) back up and offer deletion of orphaned registry keys.
*   **Desktop Shortcut Management:**
    *   List all desktop shortcuts (.lnk files).
    *   Analyze shortcuts to identify their targets, working directories, and validity.
    *   Flag broken shortcuts or shortcuts pointing to uninstalled applications.
    *   Offer options to clean up or repair problematic shortcuts.

### Reporting & Output

*   **Advanced Filtering & Sorting:**
    *   More granular control over filtering and sorting the output based on criteria such as:
        *   Installation date (if available).
        *   Disk size.
        *   Publisher.
        *   Category (Application/Component).
        *   Last used date (see "Software Usage Tracking Integration").
*   **System Health/Bloat Score:**
    *   A calculated score or qualitative assessment based on factors like:
        *   Number of orphaned registry entries.
        *   Volume of broken installation paths.
        *   Presence of potentially unwanted programs (PUPs) (requires definition).
        *   Large applications that haven't been used in a long time (requires usage tracking).
    *   Provide recommendations based on the score.

### User Experience & Interface

*   **Enhanced User Interface:**
    *   Potential for a more interactive command-line interface (e.g., using `prompt_toolkit` for guided actions).
    *   Future consideration for a basic Graphical User Interface (GUI) for easier navigation and management.
*   **Localization:**
    *   Support for multiple languages in the UI and reports.

### Extensibility & Customization

*   **External Configuration:**
    *   Allow customization of keywords (for components, launchers, potentially PUPs) via external configuration files (e.g., JSON, YAML).
    *   User-defined rules for categorization or remark generation.
*   **Plugin System:**
    *   Develop a plugin architecture to allow community contributions for:
        *   Specific application detection modules.
        *   Custom analysis routines (e.g., for niche software types).
        *   New report formats.
*   **Portable Mode:**
    *   Offer a version of System Sage that can run without installation (e.g., from a USB drive), keeping configuration and output self-contained.

### Ambitious Long-Term Goals

*   **Software Usage Tracking Integration (Ambitious & Complex):**
    *   Investigate methods to estimate last used dates for applications. This might involve:
        *   Checking system event logs (limited).
        *   Analyzing prefetch files or other OS artifacts (requires deep OS knowledge).
        *   Integrating with known application-specific logs if APIs or standards exist (unlikely to be universal).
    *   *This is a highly complex feature and may require external tools, advanced permissions, or have significant limitations.*
=======
System Sage is an evolving tool. Potential future enhancements include:

*   **Interactive Orphan/Bad Path Management:** (As originally planned) Guided review and actions for problematic registry entries.
*   **Deeper File System Analysis:** For entries with no registry `InstallLocation`.
*   **Advanced Filtering & Sorting in GUI:** More granular control over displayed results.
*   **Configuration GUI:** A dedicated section or dialog within the GUI to manage settings (scan paths for DevEnvAudit, keyword files, etc.).
*   **Refined CLI Mode:** Option for direct CLI execution and report generation without GUI for automation.
*   **Executable Bundling:** Packaging SystemSage as a standalone executable.
>>>>>>> 207989fe

## Development & Acknowledgements

This project is primarily developed by **Connor Lindsay (clindsay94)**.

Significant portions of the code structure, logic refinement, and feature implementation have been developed in collaboration with Gemini, a large language model from Google. This collaborative approach has been instrumental in the rapid development and evolution of SystemSage.
The `devenvaudit_src` modules were originally from the DevEnvAudit project, also by clindsay94.

## Contributing & Feedback

Feedback, bug reports, and feature suggestions are welcome!

## License

This project is licensed under the MIT License. See the `LICENSE.txt` file for details.

---

System Sage: Gaze Deeper into Your PC, for the Wise to see. (insert poorly drawn sage here)
<|MERGE_RESOLUTION|>--- conflicted
+++ resolved
@@ -77,7 +77,7 @@
 
 ## Future Planned Features
 
-<<<<<<< HEAD
+
 System Sage is an evolving tool. Here are some features planned for future development, grouped by focus area:
 
 ### Core Functionality Enhancements
@@ -155,16 +155,6 @@
         *   Analyzing prefetch files or other OS artifacts (requires deep OS knowledge).
         *   Integrating with known application-specific logs if APIs or standards exist (unlikely to be universal).
     *   *This is a highly complex feature and may require external tools, advanced permissions, or have significant limitations.*
-=======
-System Sage is an evolving tool. Potential future enhancements include:
-
-*   **Interactive Orphan/Bad Path Management:** (As originally planned) Guided review and actions for problematic registry entries.
-*   **Deeper File System Analysis:** For entries with no registry `InstallLocation`.
-*   **Advanced Filtering & Sorting in GUI:** More granular control over displayed results.
-*   **Configuration GUI:** A dedicated section or dialog within the GUI to manage settings (scan paths for DevEnvAudit, keyword files, etc.).
-*   **Refined CLI Mode:** Option for direct CLI execution and report generation without GUI for automation.
-*   **Executable Bundling:** Packaging SystemSage as a standalone executable.
->>>>>>> 207989fe
 
 ## Development & Acknowledgements
 
