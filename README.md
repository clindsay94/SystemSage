--- conflicted
+++ resolved
@@ -14,11 +14,8 @@
 
 ## Core Features
 
-<<<<<<< HEAD
+
 *   **Graphical User Interface (GUI):** System Sage now runs as a GUI application, built with **CustomTkinter** to provide a modern user experience. It offers a user-friendly way to initiate scans and view results in organized tabs for "System Inventory," "Developer Environment Audit," and "Overclocker's Logbook." Standard dialogs have been replaced with CustomTkinter equivalents for a consistent look and feel. A new "AI Insights" menu provides access to (currently simulated) AI analysis.
-=======
-*   **Graphical User Interface (GUI):** System Sage now runs as a GUI application, providing a user-friendly way to initiate scans and view results in organized tabs for "System Inventory," "Developer Environment Audit," and "Overclocker's Logbook." A new "AI Insights" menu provides access to (currently simulated) AI analysis.
->>>>>>> d7040a60
 *   **Comprehensive Software Inventory:**
     *   Scans multiple registry hives for installed applications and components.
     *   Validates installation paths and calculates disk usage (toggleable).
@@ -27,11 +24,8 @@
     *   Identifies a wide range of installed development tools (IDEs, languages, SDKs, VCS, etc.) and their versions.
     *   Collects and analyzes system and user environment variables, highlighting potential issues (e.g., incorrect PATH entries).
     *   Detects common issues and misconfigurations in development setups.
-<<<<<<< HEAD
     *   Results (detected tools, environment variables, issues) are displayed in structured tables using **`CTkTable`** (a CustomTkinter-compatible table widget) within the "Developer Environment Audit" GUI tab.
-=======
-    *   Results (detected tools, environment variables, issues) are displayed in structured Treeview tables within the "Developer Environment Audit" GUI tab.
->>>>>>> d7040a60
+
 *   **Overclocker's Logbook (OCL) Module Integration:**
     *   Manages overclocking profiles (BIOS/UEFI settings, memory timings, CPU OC, etc.).
     *   View profile lists, details (settings & logs), create new (simplified) profiles, and add log entries.
@@ -55,13 +49,11 @@
 ## How to Run System Sage
 
 1.  **Prerequisites:**
-<<<<<<< HEAD
+
     *   Python 3.x installed on your Windows system.
     *   `customtkinter` library: `pip install customtkinter`
     *   `CTkTable` library: `pip install CTkTable`
-=======
-    *   Python 3.x installed on your Windows system (Tkinter support is usually included).
->>>>>>> d7040a60
+
     *   The script `SystemSageV2.0.py` (or the latest version).
     *   The `devenvaudit_src/` directory and its contents.
     *   The `ocl_module_src/` directory and its contents.
