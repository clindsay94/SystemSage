# Python Software Inventory & Path Validator v1.2
# This script queries the Windows Registry to list installed software,
# validates installation paths, calculates disk usage for valid paths,
# and outputs to console, JSON, and Markdown.
# V1.2:
# - Output files (JSON, Markdown) are now saved into an "output" subdirectory.
# - Fixed SyntaxWarning for invalid escape sequence in Markdown output.
# - Introduced argparse for command-line arguments.
# - Enhanced "Remarks" for more actionable insights.
# - Added "Future Interactive Features" section to Markdown.
# - User update: Added "Xbox Game" to LAUNCHER_HINTS.

import winreg
import os
import json
import datetime
<<<<<<< HEAD
import argparse
import logging # Added for DevEnvAudit integration
import tkinter as tk
from tkinter import ttk, messagebox, filedialog # Added filedialog
from tkinter import simpledialog # For simple input for OCL
=======
import argparse 
import logging # Added for DevEnvAudit integration
import tkinter as tk
from tkinter import ttk, messagebox, filedialog # Added filedialog
>>>>>>> 409df42f
from threading import Thread
import traceback # For logging exceptions from threads

# --- DevEnvAudit Imports ---
from devenvaudit_src.scan_logic import EnvironmentScanner
<<<<<<< HEAD
# --- OCL Module Imports ---
from ocl_module_src import olb_api as ocl_api
=======
>>>>>>> 409df42f
from devenvaudit_src.config_manager import load_config as load_devenv_config

# --- Configuration Loading Function ---
def load_json_config(filename, default_data):
    try:
        if os.path.exists(filename):
            with open(filename, 'r', encoding='utf-8') as f:
                data = json.load(f)
                print(f"Successfully loaded configuration from {filename}")
                return data
        else:
            print(f"Warning: Configuration file {filename} not found. Using default values.")
            # Optionally, create the file with default data here if desired:
            # with open(filename, 'w', encoding='utf-8') as f_out:
            #     json.dump(default_data, f_out, indent=2)
            # print(f"Created {filename} with default values.")
    except json.JSONDecodeError:
        print(f"Warning: Error decoding JSON from {filename}. Using default values.")
    except Exception as e:
        print(f"Warning: Unexpected error loading {filename}: {e}. Using default values.")
    return default_data

# --- Configuration (Defaults, will be overridden by argparse) ---
DEFAULT_CALCULATE_DISK_USAGE = True
DEFAULT_OUTPUT_JSON = True
DEFAULT_OUTPUT_MARKDOWN = True
DEFAULT_MARKDOWN_INCLUDE_COMPONENTS = True
DEFAULT_CONSOLE_INCLUDE_COMPONENTS = False
DEFAULT_OUTPUT_DIR = "output" # V1.2: Default output directory name

DEFAULT_COMPONENT_KEYWORDS = [
    "driver", "sdk", "runtime", "redistributable", "pack", "update for",
    "component", "service", "host", "framework", "module", "tool",
    "package", "library", "interface", "provider", "kit", "utility",
    "microsoft .net", "visual c++", "windows sdk", "directx", "vulkan",
    "intel(r) graphics", "nvidia graphics", "amd chipset", "realtek",
    "msi development", "kits configuration", "windows app certification",
    "winrt intellisense", "universal crt", "windows team extension",
    "windows iot extension", "windows mobile extension", "windows desktop extension",
    "vs_minshell", "vs_community", "vs_filehandler", "vcpp_crt", "dotnet",
    "windows software development kit", "templates", "targeting", "shared framework",
    "apphost", "host fx resolver", "manifest", "toolchain", "addon", "eula"
]

DEFAULT_LAUNCHER_HINTS = {
    "Steam Game": {"publishers": ["valve"], "paths": ["steamapps"]},
    "Epic Games Store Game": {"publishers": ["epic games, inc."], "paths": ["epic games"]},
    "GOG Galaxy Game": {"publishers": ["gog.com"], "paths": ["gog galaxy"]},
    "Battle.net Game": {"publishers": ["blizzard entertainment"], "paths": ["battle.net"]},
    "EA App Game": {"publishers": ["electronic arts"], "paths": ["ea app", "origin games"]},
    "Ubisoft Connect Game": {"publishers": ["ubisoft"], "paths": ["ubisoft game launcher"]},
    "Xbox Game": {"publishers": ["microsoft"], "paths": ["windowsapps", "xboxgames"]},
    "Microsoft Store App": {"publishers": [], "paths": ["windowsapps"]},
}

# Load configurations from JSON files, falling back to defaults
COMPONENT_KEYWORDS_FILE = "systemsage_component_keywords.json"
LAUNCHER_HINTS_FILE = "systemsage_launcher_hints.json"

COMPONENT_KEYWORDS = load_json_config(COMPONENT_KEYWORDS_FILE, DEFAULT_COMPONENT_KEYWORDS)
LAUNCHER_HINTS = load_json_config(LAUNCHER_HINTS_FILE, DEFAULT_LAUNCHER_HINTS)

class DirectorySizeError(Exception):
    """Custom exception for errors during directory size calculation."""
    pass

def is_likely_component(display_name, publisher):
    name_lower = str(display_name).lower()
    publisher_lower = str(publisher).lower()
    for keyword in COMPONENT_KEYWORDS:
        if keyword in name_lower or keyword in publisher_lower:
            return True
    if name_lower.startswith('{') or name_lower.startswith('kb'):
        return True
    return False

def get_hkey_name(hkey_root):
    if hkey_root == winreg.HKEY_LOCAL_MACHINE:
        return "HKEY_LOCAL_MACHINE"
    if hkey_root == winreg.HKEY_CURRENT_USER:
        return "HKEY_CURRENT_USER"
    return str(hkey_root)

def get_directory_size(directory_path, calculate_disk_usage_flag):
    total_size = 0
    if not calculate_disk_usage_flag:
        return 0
    try:
        for dirpath, dirnames, filenames in os.walk(directory_path):
            for f in filenames:
                fp = os.path.join(dirpath, f)
                if not os.path.islink(fp) and os.path.exists(fp):
                    try:
                        total_size += os.path.getsize(fp)
                    except OSError:
                        pass
    except OSError as e:
        raise DirectorySizeError(f"Error accessing directory {directory_path}: {e}") from e
    return total_size

def format_size(size_bytes, calculate_disk_usage_flag):
    if not calculate_disk_usage_flag and size_bytes == 0:
        return "Not Calculated"
    if size_bytes < 0:
        return "N/A (Error)"
    if size_bytes == 0:
        return "0 B" if calculate_disk_usage_flag else "Not Calculated"

    size_name = ("B", "KB", "MB", "GB", "TB")
    i = 0
    while size_bytes >= 1024 and i < len(size_name)-1 :
        size_bytes /= 1024.0
        i += 1
    return f"{size_bytes:.2f} {size_name[i]}"


def get_installed_software(calculate_disk_usage_flag):
    software_list = []
    registry_paths = [
        (winreg.HKEY_LOCAL_MACHINE, r"SOFTWARE\Microsoft\Windows\CurrentVersion\Uninstall", "HKLM (64-bit)"),
        (winreg.HKEY_LOCAL_MACHINE, r"SOFTWARE\WOW6432Node\Microsoft\Windows\CurrentVersion\Uninstall", "HKLM (32-bit)"),
        (winreg.HKEY_CURRENT_USER, r"SOFTWARE\Microsoft\Windows\CurrentVersion\Uninstall", "HKCU")
    ]
    processed_entries = set()

    for hkey_root, path_suffix, hive_display_name in registry_paths:
        try:
            with winreg.OpenKey(hkey_root, path_suffix) as uninstall_key:
                for i in range(winreg.QueryInfoKey(uninstall_key)[0]):
                    subkey_name = ""
                    try:
                        subkey_name = winreg.EnumKey(uninstall_key, i)
                        full_reg_key_path = f"{get_hkey_name(hkey_root)}\\{path_suffix}\\{subkey_name}"

                        with winreg.OpenKey(uninstall_key, subkey_name) as app_key:
                            app_details = {
                                'SourceHive': hive_display_name,
                                'RegistryKeyPath': full_reg_key_path,
                                'InstallLocationSize': "N/A" if calculate_disk_usage_flag else "Not Calculated",
                                'Remarks': ""
                            }

                            try:
                                app_details['DisplayName'] = str(winreg.QueryValueEx(app_key, "DisplayName")[0])
                            except FileNotFoundError:
                                app_details['DisplayName'] = subkey_name
                            except OSError as e:
                                app_details['DisplayName'] = f"{subkey_name} (Name Error: {e.strerror})"

                            entry_id_name = app_details['DisplayName']
                            entry_id_version = "N/A"

                            try:
                                app_details['DisplayVersion'] = str(winreg.QueryValueEx(app_key, "DisplayVersion")[0])
                                entry_id_version = app_details['DisplayVersion']
                            except FileNotFoundError:
                                app_details['DisplayVersion'] = "N/A"
                            except OSError as e:
                                app_details['DisplayVersion'] = f"Version Error: {e.strerror}"

                            entry_id = (entry_id_name, entry_id_version)
                            if entry_id in processed_entries:
                                continue
                            processed_entries.add(entry_id)

                            try:
                                app_details['Publisher'] = str(winreg.QueryValueEx(app_key, "Publisher")[0])
                            except FileNotFoundError:
                                app_details['Publisher'] = "N/A"
                            except OSError as e:
                                app_details['Publisher'] = f"Publisher Error: {e.strerror}"

                            app_details['Category'] = "Component/Driver" if is_likely_component(app_details['DisplayName'], app_details['Publisher']) else "Application"

                            try:
                                install_location_raw = winreg.QueryValueEx(app_key, "InstallLocation")[0]
                                install_location_cleaned = str(install_location_raw)

                                if isinstance(install_location_raw, str):
                                    temp_location = install_location_raw.strip()
                                    if (temp_location.startswith('"') and temp_location.endswith('"')) or \
                                       (temp_location.startswith("'") and temp_location.endswith("'")):
                                        install_location_cleaned = temp_location[1:-1]

                                app_details['InstallLocation'] = install_location_cleaned

                                if install_location_cleaned and os.path.isdir(install_location_cleaned):
                                    app_details['PathStatus'] = "OK"
                                    if calculate_disk_usage_flag:
                                        try:
                                            dir_size = get_directory_size(install_location_cleaned, calculate_disk_usage_flag)
                                            app_details['InstallLocationSize'] = format_size(dir_size, calculate_disk_usage_flag)
                                        except DirectorySizeError as e_size:
                                            app_details['InstallLocationSize'] = "N/A (Size Error)"
                                            app_details['Remarks'] += f"Size calc error: {e_size};"

                                elif install_location_cleaned and os.path.isfile(install_location_cleaned):
                                    app_details['PathStatus'] = "OK (File)"
                                    if calculate_disk_usage_flag:
                                        try:
                                            file_size = os.path.getsize(install_location_cleaned)
                                            app_details['InstallLocationSize'] = format_size(file_size, calculate_disk_usage_flag)
                                        except OSError:
                                            app_details['InstallLocationSize'] = "N/A (Access Error)"
                                    app_details['Remarks'] += " InstallLocation is a file;"
                                elif install_location_cleaned:
                                    app_details['PathStatus'] = "Path Not Found"
                                    app_details['Remarks'] += " Broken install path (Actionable);"
                                else:
                                    app_details['PathStatus'] = "No Valid Path in Registry"
                                    if app_details['Category'] == "Application":
<<<<<<< HEAD
                                        app_details['Remarks'] += " Registry entry only (Potential Orphan?). Consider searching common install locations (e.g., Program Files) for remnants if software is unexpected.;"
=======
                                        app_details['Remarks'] += " Registry entry only (Potential Orphan?). Consider searching common install locations (e.g., Program Files) for remnants if software is unexpected.;" 
>>>>>>> 409df42f
                            except FileNotFoundError:
                                app_details['InstallLocation'] = "N/A"
                                app_details['PathStatus'] = "No Path in Registry"
                                if app_details['Category'] == "Application":
<<<<<<< HEAD
                                     app_details['Remarks'] += " Registry entry only (Potential Orphan?). Consider searching common install locations (e.g., Program Files) for remnants if software is unexpected.;"
                            except OSError as e:
=======
                                     app_details['Remarks'] += " Registry entry only (Potential Orphan?). Consider searching common install locations (e.g., Program Files) for remnants if software is unexpected.;" 
                            except OSError as e: 
>>>>>>> 409df42f
                                app_details['InstallLocation'] = f"Path Read Error: {e.strerror}"
                                app_details['PathStatus'] = "Error"
                                app_details['Remarks'] += f" Error accessing install path: {e.strerror};"

                            current_remarks = app_details['Remarks'].strip().strip(';')
                            added_launcher_remark = False
                            publisher_lower = str(app_details.get('Publisher', '')).lower()
                            location_lower = str(app_details.get('InstallLocation', '')).lower()
                            for remark_text, hints in LAUNCHER_HINTS.items():
                                matched_hint = False
                                if "publishers" in hints:
                                    for p_hint in hints["publishers"]:
                                        if p_hint in publisher_lower:
                                            current_remarks = (current_remarks + f" {remark_text}" if current_remarks else remark_text).strip()
                                            matched_hint = True
                                            added_launcher_remark = True
                                            break
                                if matched_hint: break
                                if "paths" in hints:
                                    for path_hint in hints["paths"]:
                                        if path_hint in location_lower:
                                            current_remarks = (current_remarks + f" {remark_text}" if current_remarks else remark_text).strip()
                                            matched_hint = True
                                            added_launcher_remark = True
                                            break
                                if matched_hint: break
                            app_details['Remarks'] = current_remarks

                            if app_details['Category'] == "Component/Driver" and app_details['PathStatus'] in ["No Path in Registry", "No Valid Path in Registry"]:
                                if not added_launcher_remark and "Component" not in app_details['Remarks']:
                                     app_details['Remarks'] = (app_details['Remarks'].strip() + " Component (no specific path).").strip()

                            app_details['Remarks'] = app_details['Remarks'].strip(';')

                            if app_details['DisplayName'] and not app_details['DisplayName'].startswith('{'):
                                software_list.append(app_details)
                    except OSError:
                        pass
                    except Exception:
                        pass
        except FileNotFoundError:
            print(f"Registry path not found: {hive_display_name} - {path_suffix}. This might be normal.")
            continue
        except Exception as e_outer:
            print(f"An error occurred accessing registry path {hive_display_name} - {path_suffix}: {e_outer}")
            continue

    return sorted(software_list, key=lambda x: str(x.get('DisplayName','')).lower())

def output_to_json_combined(system_inventory_data, devenv_components_data, devenv_env_vars_data, devenv_issues_data, output_dir, filename="system_sage_combined_report.json"):
    combined_data = {}
    if system_inventory_data:
        combined_data["systemInventory"] = system_inventory_data
<<<<<<< HEAD

=======
    
>>>>>>> 409df42f
    if devenv_components_data or devenv_env_vars_data or devenv_issues_data:
        devenv_audit_data = {}
        if devenv_components_data:
            devenv_audit_data["detectedComponents"] = [comp.to_dict() for comp in devenv_components_data]
        if devenv_env_vars_data:
            devenv_audit_data["environmentVariables"] = [ev.to_dict() for ev in devenv_env_vars_data]
        if devenv_issues_data:
            devenv_audit_data["identifiedIssues"] = [issue.to_dict() for issue in devenv_issues_data]
        if devenv_audit_data: # only add if there's something
             combined_data["devEnvAudit"] = devenv_audit_data

    if not combined_data:
        logging.info("No data to save to JSON report.")
        return

    try:
        os.makedirs(output_dir, exist_ok=True)
        full_path = os.path.join(output_dir, filename)
        with open(full_path, 'w', encoding='utf-8') as f:
            json.dump(combined_data, f, ensure_ascii=False, indent=4)
        logging.info(f"Combined JSON report successfully saved to {full_path}") # Changed print to logging
    except Exception as e:
        logging.error(f"Error saving combined JSON file to {output_dir}: {e}") # Changed print to logging
        raise # Re-raise for the GUI to catch and show via messagebox

def output_to_markdown_combined(system_inventory_data, devenv_components_data, devenv_env_vars_data, devenv_issues_data, output_dir, filename="system_sage_combined_report.md", include_system_sage_components_flag=True):
    try:
        os.makedirs(output_dir, exist_ok=True)
        full_path = os.path.join(output_dir, filename)
        with open(full_path, 'w', encoding='utf-8') as f:
            f.write(f"# System Sage Combined Report - {datetime.datetime.now().strftime('%Y-%m-%d %H:%M:%S')}\n\n")
<<<<<<< HEAD

=======
            
>>>>>>> 409df42f
            # --- System Inventory Section ---
            f.write("## System Software Inventory\n\n")
            if system_inventory_data:
                header = "| Application Name | Version | Publisher | Install Path | Size | Status | Remarks | Source Hive | Registry Key Path |\n"
                separator = "|---|---|---|---|---|---|---|---|---|\n"

                f.write("### Applications\n")
                f.write(header)
                f.write(separator)
                app_count = 0
                for app in system_inventory_data:
                    if app.get('Category') == "Application":
                        app_count +=1
<<<<<<< HEAD
                        name = str(app.get('DisplayName', 'N/A')).replace('|', '\\|')
                        version = str(app.get('DisplayVersion', 'N/A')).replace('|', '\\|')
                        publisher = str(app.get('Publisher', 'N/A')).replace('|', '\\|')
                        location = str(app.get('InstallLocation', 'N/A')).replace('|', '\\|')
                        size = str(app.get('InstallLocationSize', 'N/A')).replace('|', '\\|')
=======
                        name = str(app.get('DisplayName', 'N/A')).replace('|', '\\|') 
                        version = str(app.get('DisplayVersion', 'N/A')).replace('|', '\\|')
                        publisher = str(app.get('Publisher', 'N/A')).replace('|', '\\|')
                        location = str(app.get('InstallLocation', 'N/A')).replace('|', '\\|') 
                        size = str(app.get('InstallLocationSize', 'N/A')).replace('|', '\\|') 
>>>>>>> 409df42f
                        status = str(app.get('PathStatus', 'N/A')).replace('|', '\\|')
                        remarks = str(app.get('Remarks', '')).replace('|', '\\|')
                        hive = str(app.get('SourceHive', 'N/A')).replace('|', '\\|')
                        reg_key = str(app.get('RegistryKeyPath', 'N/A')).replace('|', '\\|') 
                        f.write(f"| {name} | {version} | {publisher} | {location} | {size} | {status} | {remarks} | {hive} | {reg_key} |\n")
                if app_count == 0:
                    f.write("| No primary applications found. | | | | | | | | |\n")

                if include_system_sage_components_flag: # This flag is for System Inventory components
                    f.write("\n### Components & Drivers (System Inventory)\n")
<<<<<<< HEAD
                    f.write(header.replace("Application Name", "Component Name"))
=======
                    f.write(header.replace("Application Name", "Component Name")) 
>>>>>>> 409df42f
                    f.write(separator)
                    comp_count = 0
                    for app in system_inventory_data:
                        if app.get('Category') == "Component/Driver":
                            comp_count +=1
                            name = str(app.get('DisplayName', 'N/A')).replace('|', '\\|')
                            version = str(app.get('DisplayVersion', 'N/A')).replace('|', '\\|')
                            publisher = str(app.get('Publisher', 'N/A')).replace('|', '\\|')
                            location = str(app.get('InstallLocation', 'N/A')).replace('|', '\\|')
<<<<<<< HEAD
                            size = str(app.get('InstallLocationSize', 'N/A')).replace('|', '\\|')
                            status = str(app.get('PathStatus', 'N/A')).replace('|', '\\|')
                            remarks = str(app.get('Remarks', '')).replace('|', '\\|')
=======
                            size = str(app.get('InstallLocationSize', 'N/A')).replace('|', '\\|') 
                            status = str(app.get('PathStatus', 'N/A')).replace('|', '\\|')
                            remarks = str(app.get('Remarks', '')).replace('|', '\\|') 
>>>>>>> 409df42f
                            hive = str(app.get('SourceHive', 'N/A')).replace('|', '\\|')
                            reg_key = str(app.get('RegistryKeyPath', 'N/A')).replace('|', '\\|')
                            f.write(f"| {name} | {version} | {publisher} | {location} | {size} | {status} | {remarks} | {hive} | {reg_key} |\n")
                    if comp_count == 0:
                         f.write("| No components/drivers found or filtering disabled. | | | | | | | | |\n")
            else:
                f.write("No System Inventory data available.\n")

            # --- DevEnvAudit Section ---
            f.write("\n## Developer Environment Audit Results\n")
            if devenv_components_data or devenv_env_vars_data or devenv_issues_data:
                if devenv_components_data:
                    f.write("\n### Detected Development Components\n")
                    comp_header = "| Name | Version | Category | Path | Executable Path | ID |\n"
                    comp_separator = "|---|---|---|---|---|---|\n"
                    f.write(comp_header)
                    f.write(comp_separator)
                    for comp in devenv_components_data: # Using .to_dict() is for JSON, here access attributes directly
                        name = str(comp.name).replace('|', '\\|')
                        version = str(comp.version).replace('|', '\\|')
                        category = str(comp.category).replace('|', '\\|')
                        path = str(comp.path if comp.path else "N/A").replace('|', '\\|')
                        exe_path = str(comp.executable_path if comp.executable_path else "N/A").replace('|', '\\|')
                        comp_id = str(comp.id).replace('|', '\\|')
                        f.write(f"| {name} | {version} | {category} | {path} | {exe_path} | {comp_id} |\n")
                    if not devenv_components_data: f.write("| No development components detected. | | | | | |\n")
<<<<<<< HEAD

=======
                
>>>>>>> 409df42f
                if devenv_env_vars_data:
                    f.write("\n### Key Environment Variables\n")
                    env_header = "| Name | Value | Scope |\n"
                    env_separator = "|---|---|---|\n"
                    f.write(env_header)
                    f.write(env_separator)
                    for ev in devenv_env_vars_data: # Using .to_dict() is for JSON
                        name = str(ev.name).replace('|', '\\|')
<<<<<<< HEAD
                        value = str(ev.value).replace('|', '\\|')
=======
                        value = str(ev.value).replace('|', '\\|') 
>>>>>>> 409df42f
                        scope = str(ev.scope).replace('|', '\\|')
                        f.write(f"| {name} | {value} | {scope} |\n")
                    if not devenv_env_vars_data: f.write("| No environment variables data. | | |\n")

                if devenv_issues_data:
                    f.write("\n### Identified Issues (DevEnvAudit)\n")
                    issue_header = "| Severity | Description | Category | Component ID | Related Path |\n"
                    issue_separator = "|---|---|---|---|---|\n"
                    f.write(issue_header)
                    f.write(issue_separator)
                    for issue in devenv_issues_data: # Using .to_dict() is for JSON
                        severity = str(issue.severity).replace('|', '\\|')
                        desc = str(issue.description).replace('|', '\\|')
                        cat = str(issue.category).replace('|', '\\|')
                        comp_id_val = issue.component_id if issue.component_id is not None else "N/A"
                        rel_path_val = issue.related_path if issue.related_path is not None else "N/A"
                        comp_id = str(comp_id_val).replace('|', '\\|')
                        rel_path = str(rel_path_val).replace('|', '\\|')
                        f.write(f"| {severity} | {desc} | {cat} | {comp_id} | {rel_path} |\n")
                    if not devenv_issues_data: f.write("| No issues identified by DevEnvAudit. | | | | |\n")
            else:
                f.write("No Developer Environment Audit data available.\n")
<<<<<<< HEAD

=======
            
>>>>>>> 409df42f
            f.write("\n## Future Interactive Features (Planned)\n") # This section can remain as is or be updated
            f.write("The following features are planned for future versions of System Sage to allow for interactive management:\n\n")
            f.write("- **Orphaned Entry Review:** For items marked with 'Potential Orphan?' or 'Registry entry only?', System Sage will offer an option to:\n")
            f.write("  - Attempt to locate related files/folders on disk (potentially using an external search tool if available).\n")
            f.write("  - View detailed registry information.\n")
            f.write("  - (With explicit user confirmation) Securely back up and then delete the selected registry key.\n")
            f.write("- **Broken Path Resolution:** For items with 'Broken install path':\n")
            f.write("  - Allow the user to browse and select the correct installation path.\n")
            f.write("  - (With explicit user confirmation) Update the 'InstallLocation' value in the registry.\n")
            f.write("- **Advanced Filtering & Sorting:** More options to filter and sort the displayed/reported software list based on various criteria (e.g., disk size, last used - if discoverable, category).\n")
            f.write("- **Batch Actions:** For multiple selected items (e.g., multiple confirmed orphans), allow for batch processing of actions like registry key deletion (with appropriate safeguards and confirmations).\n\n")
            f.write("*Disclaimer: Modifying the Windows Registry carries risks. Future interactive features will be designed with safety and user confirmation as top priorities. Always ensure you have backups before making significant system changes.*\n")

        logging.info(f"Combined Markdown report successfully saved to {full_path}") # Changed print to logging
<<<<<<< HEAD
    except Exception as e:
        logging.error(f"Error saving combined Markdown file to {output_dir}: {e}") # Changed print to logging
        raise # Re-raise for the GUI to catch and show via messagebox


def run_devenv_audit():
    print("\n" + "=" * 40)
    print("--- Starting Developer Environment Audit ---")

    # Define simple console callbacks for DevEnvAudit
    def devenv_status_callback(message):
        print(f"[DevEnvAudit Status] {message}")

    def devenv_progress_callback(current, total, message):
        print(f"[DevEnvAudit Progress] {current}/{total}: {message}")

    try:
        # Ensure DevEnvAudit's config directory and default config file exist if its modules expect them.
        # The modified config_manager in devenvaudit_src should now use devenvaudit_src/devenvaudit_config.json
        # So, we just need to ensure that file is present. It was part of the bundled files.

        # Instantiate the scanner
        # Note: DevEnvAudit's EnvironmentScanner loads its own config via its config_manager.
        # We are not explicitly passing a config here, relying on the bundled devenvaudit_config.json.
        scanner = EnvironmentScanner(progress_callback=devenv_progress_callback, status_callback=devenv_status_callback)

        print("Running DevEnvAudit scan...")
        components, env_vars, issues = scanner.run_scan()

        print("\n--- DevEnvAudit Summary ---")
        print(f"Detected Software Components: {len(components)}")
        print(f"Collected Environment Variables: {len(env_vars)}")
        print(f"Identified Issues: {len(issues)}")

        if components:
            print("\nTop Detected Components (DevEnvAudit):")
            for i, comp in enumerate(components[:5]): # Print top 5
                print(f"  - {comp.name} ({comp.version or 'N/A'}) at {comp.path or 'N/A'}")
                if i == 4 and len(components) > 5:
                    print("    ...and more.")

        if issues:
            print("\nTop Issues (DevEnvAudit):")
            for i, issue in enumerate(issues[:5]): # Print top 5
                print(f"  - [{issue.severity}] {issue.description} (Category: {issue.category}, Component: {issue.component_id})")
                if i == 4 and len(issues) > 5:
                    print("    ...and more.")

    except ImportError as e:
        print(f"ERROR: Could not import DevEnvAudit modules: {e}")
        print("Please ensure 'devenvaudit_src' directory is present and contains the necessary files.")
    except FileNotFoundError as e:
        print(f"ERROR: DevEnvAudit required file not found: {e}")
        print("This might be 'devenvaudit_config.json' or 'software categorization database.json' or 'tools_database.json' in 'devenvaudit_src'.")
    except Exception as e:
=======
    except Exception as e:
        logging.error(f"Error saving combined Markdown file to {output_dir}: {e}") # Changed print to logging
        raise # Re-raise for the GUI to catch and show via messagebox


def run_devenv_audit():
    print("\n" + "=" * 40)
    print("--- Starting Developer Environment Audit ---")
    
    # Define simple console callbacks for DevEnvAudit
    def devenv_status_callback(message):
        print(f"[DevEnvAudit Status] {message}")

    def devenv_progress_callback(current, total, message):
        print(f"[DevEnvAudit Progress] {current}/{total}: {message}")

    try:
        # Ensure DevEnvAudit's config directory and default config file exist if its modules expect them.
        # The modified config_manager in devenvaudit_src should now use devenvaudit_src/devenvaudit_config.json
        # So, we just need to ensure that file is present. It was part of the bundled files.
        
        # Instantiate the scanner
        # Note: DevEnvAudit's EnvironmentScanner loads its own config via its config_manager.
        # We are not explicitly passing a config here, relying on the bundled devenvaudit_config.json.
        scanner = EnvironmentScanner(progress_callback=devenv_progress_callback, status_callback=devenv_status_callback)
        
        print("Running DevEnvAudit scan...")
        components, env_vars, issues = scanner.run_scan()
        
        print("\n--- DevEnvAudit Summary ---")
        print(f"Detected Software Components: {len(components)}")
        print(f"Collected Environment Variables: {len(env_vars)}")
        print(f"Identified Issues: {len(issues)}")
        
        if components:
            print("\nTop Detected Components (DevEnvAudit):")
            for i, comp in enumerate(components[:5]): # Print top 5
                print(f"  - {comp.name} ({comp.version or 'N/A'}) at {comp.path or 'N/A'}")
                if i == 4 and len(components) > 5:
                    print("    ...and more.")
        
        if issues:
            print("\nTop Issues (DevEnvAudit):")
            for i, issue in enumerate(issues[:5]): # Print top 5
                print(f"  - [{issue.severity}] {issue.description} (Category: {issue.category}, Component: {issue.component_id})")
                if i == 4 and len(issues) > 5:
                    print("    ...and more.")
                    
    except ImportError as e:
        print(f"ERROR: Could not import DevEnvAudit modules: {e}")
        print("Please ensure 'devenvaudit_src' directory is present and contains the necessary files.")
    except FileNotFoundError as e:
        print(f"ERROR: DevEnvAudit required file not found: {e}")
        print("This might be 'devenvaudit_config.json' or 'software categorization database.json' or 'tools_database.json' in 'devenvaudit_src'.")
    except Exception as e:
>>>>>>> 409df42f
        print(f"An unexpected error occurred during the Developer Environment Audit: {e}")
        logging.exception("DevEnvAudit execution failed") # Log full traceback

    print("--- Developer Environment Audit Finished ---")
    print("=" * 40)

class SystemSageApp(tk.Tk):
    def __init__(self, cli_args=None): # Accept cli_args
        super().__init__()
        self.cli_args = cli_args # Store them
        self.inventory_tree = None
        self.scan_in_progress = False
        # Result storage attributes
        self.system_inventory_results = []
        self.devenv_components_results = []
        self.devenv_env_vars_results = []
        self.devenv_issues_results = []
        # DevEnvAudit Treeviews
        self.devenv_components_tree = None
        self.devenv_env_vars_tree = None
        self.devenv_issues_tree = None
<<<<<<< HEAD
        # OCL UI Elements
        self.ocl_profiles_tree = None
        self.ocl_profile_details_text = None
        self.ocl_refresh_button = None
        self.ocl_save_new_button = None
        self.ocl_update_selected_button = None

=======
        
>>>>>>> 409df42f
        self.title("System Sage")
        self.geometry("1200x800") # Adjusted size for more content

        # --- Menu Bar ---
        self.menu_bar = tk.Menu(self)
        self.config(menu=self.menu_bar)

        # File Menu
        file_menu = tk.Menu(self.menu_bar, tearoff=0)
        file_menu.add_command(label="Save Combined Report (JSON & MD)", command=self.save_combined_report)
        file_menu.add_separator()
        file_menu.add_command(label="Exit", command=self.quit_app)
        self.menu_bar.add_cascade(label="File", menu=file_menu)
<<<<<<< HEAD

=======
        
>>>>>>> 409df42f
        # Scan Menu
        self.scan_menu = tk.Menu(self.menu_bar, tearoff=0) # Store as self.scan_menu
        self.scan_menu.add_command(label="Run System Inventory Scan", command=self.start_system_inventory_scan)
        self.scan_menu.add_command(label="Run DevEnv Audit", command=self.start_devenv_audit_scan) # Updated command
        self.menu_bar.add_cascade(label="Scan", menu=self.scan_menu)

        # --- Main Content Area ---
        main_notebook = ttk.Notebook(self) # Use a Notebook for tabs
        main_notebook.pack(expand=True, fill=tk.BOTH, padx=5, pady=5)

        # Tab 1: System Inventory
        inventory_tab = ttk.Frame(main_notebook)
        main_notebook.add(inventory_tab, text="System Inventory")
<<<<<<< HEAD

        columns = ("Name", "Version", "Publisher", "Path", "Size", "Status", "Remarks", "SourceHive", "RegKey")
        self.inventory_tree = ttk.Treeview(inventory_tab, columns=columns, show="headings")

=======
        
        columns = ("Name", "Version", "Publisher", "Path", "Size", "Status", "Remarks", "SourceHive", "RegKey")
        self.inventory_tree = ttk.Treeview(inventory_tab, columns=columns, show="headings")
        
>>>>>>> 409df42f
        for col in columns:
            self.inventory_tree.heading(col, text=col)
            self.inventory_tree.column(col, width=100, anchor=tk.W) # Adjust widths as needed
            if col == "Name": self.inventory_tree.column(col, width=200)
            if col == "Path": self.inventory_tree.column(col, width=250)
            if col == "RegKey": self.inventory_tree.column(col, width=250)


        # Scrollbars
        vsb = ttk.Scrollbar(inventory_tab, orient="vertical", command=self.inventory_tree.yview)
        hsb = ttk.Scrollbar(inventory_tab, orient="horizontal", command=self.inventory_tree.xview)
        self.inventory_tree.configure(yscrollcommand=vsb.set, xscrollcommand=hsb.set)

        vsb.pack(side=tk.RIGHT, fill=tk.Y)
        hsb.pack(side=tk.BOTTOM, fill=tk.X)
        self.inventory_tree.pack(expand=True, fill=tk.BOTH)

        # Tab 2: DevEnv Audit
        devenv_tab = ttk.Frame(main_notebook)
        main_notebook.add(devenv_tab, text="Developer Environment Audit")

        # Create Labelframes for each section, packed vertically
        components_frame = ttk.Labelframe(devenv_tab, text="Detected Components")
        components_frame.pack(padx=5, pady=5, fill="both", expand=True)

        env_vars_frame = ttk.Labelframe(devenv_tab, text="Environment Variables")
        env_vars_frame.pack(padx=5, pady=5, fill="both", expand=True)

        issues_frame = ttk.Labelframe(devenv_tab, text="Identified Issues")
        issues_frame.pack(padx=5, pady=5, fill="both", expand=True)

        # Components Treeview
        comp_cols = ("ID", "Name", "Category", "Version", "Path", "Executable Path")
        self.devenv_components_tree = ttk.Treeview(components_frame, columns=comp_cols, show="headings")
        for col in comp_cols:
            self.devenv_components_tree.heading(col, text=col)
            self.devenv_components_tree.column(col, width=150, anchor=tk.W) # Adjust as needed
        comp_vsb = ttk.Scrollbar(components_frame, orient="vertical", command=self.devenv_components_tree.yview)
        comp_hsb = ttk.Scrollbar(components_frame, orient="horizontal", command=self.devenv_components_tree.xview)
        self.devenv_components_tree.configure(yscrollcommand=comp_vsb.set, xscrollcommand=comp_hsb.set)
        comp_vsb.pack(side=tk.RIGHT, fill=tk.Y)
        comp_hsb.pack(side=tk.BOTTOM, fill=tk.X)
        self.devenv_components_tree.pack(expand=True, fill=tk.BOTH)

        # Environment Variables Treeview
        env_cols = ("Name", "Value", "Scope")
        self.devenv_env_vars_tree = ttk.Treeview(env_vars_frame, columns=env_cols, show="headings")
        for col in env_cols:
            self.devenv_env_vars_tree.heading(col, text=col)
            self.devenv_env_vars_tree.column(col, width=200, anchor=tk.W)
        env_vsb = ttk.Scrollbar(env_vars_frame, orient="vertical", command=self.devenv_env_vars_tree.yview)
        env_hsb = ttk.Scrollbar(env_vars_frame, orient="horizontal", command=self.devenv_env_vars_tree.xview)
        self.devenv_env_vars_tree.configure(yscrollcommand=env_vsb.set, xscrollcommand=env_hsb.set)
        env_vsb.pack(side=tk.RIGHT, fill=tk.Y)
        env_hsb.pack(side=tk.BOTTOM, fill=tk.X)
        self.devenv_env_vars_tree.pack(expand=True, fill=tk.BOTH)

        # Issues Treeview
        issue_cols = ("Severity", "Description", "Category", "Component ID", "Related Path")
        self.devenv_issues_tree = ttk.Treeview(issues_frame, columns=issue_cols, show="headings")
        for col in issue_cols:
            self.devenv_issues_tree.heading(col, text=col)
            self.devenv_issues_tree.column(col, width=150, anchor=tk.W)
            if col == "Description": self.devenv_issues_tree.column(col, width=300)
        issue_vsb = ttk.Scrollbar(issues_frame, orient="vertical", command=self.devenv_issues_tree.yview)
        issue_hsb = ttk.Scrollbar(issues_frame, orient="horizontal", command=self.devenv_issues_tree.xview)
        self.devenv_issues_tree.configure(yscrollcommand=issue_vsb.set, xscrollcommand=issue_hsb.set)
        issue_vsb.pack(side=tk.RIGHT, fill=tk.Y)
        issue_hsb.pack(side=tk.BOTTOM, fill=tk.X)
        self.devenv_issues_tree.pack(expand=True, fill=tk.BOTH)
<<<<<<< HEAD

        # Tab 3: Overclocker's Logbook (OCL)
        ocl_tab = ttk.Frame(main_notebook)
        main_notebook.add(ocl_tab, text="Overclocker's Logbook")

        # Main paned window for OCL tab (top: list, bottom: details+actions)
        ocl_paned_window = ttk.PanedWindow(ocl_tab, orient=tk.VERTICAL)
        ocl_paned_window.pack(expand=True, fill=tk.BOTH, padx=5, pady=5)

        # --- Top Pane: Profile List ---
        profiles_list_outer_frame = ttk.Labelframe(ocl_paned_window, text="Available Overclocking Profiles")
        ocl_paned_window.add(profiles_list_outer_frame, weight=1)

        # Frame to hold treeview and its scrollbar for better packing
        profiles_list_tree_frame = ttk.Frame(profiles_list_outer_frame)
        profiles_list_tree_frame.pack(expand=True, fill=tk.BOTH, padx=5, pady=5)

        ocl_profile_columns = ("ID", "Profile Name", "Last Modified")
        self.ocl_profiles_tree = ttk.Treeview(profiles_list_tree_frame, columns=ocl_profile_columns, show="headings")
        self.ocl_profiles_tree.heading("ID", text="ID")
        self.ocl_profiles_tree.column("ID", width=50, anchor=tk.W, stretch=tk.NO) # ID column not stretchy
        self.ocl_profiles_tree.heading("Profile Name", text="Profile Name")
        self.ocl_profiles_tree.column("Profile Name", width=250, anchor=tk.W)
        self.ocl_profiles_tree.heading("Last Modified", text="Last Modified")
        self.ocl_profiles_tree.column("Last Modified", width=150, anchor=tk.W)

        ocl_profiles_vsb = ttk.Scrollbar(profiles_list_tree_frame, orient="vertical", command=self.ocl_profiles_tree.yview)
        self.ocl_profiles_tree.configure(yscrollcommand=ocl_profiles_vsb.set)

        self.ocl_profiles_tree.pack(side=tk.LEFT, expand=True, fill=tk.BOTH)
        ocl_profiles_vsb.pack(side=tk.RIGHT, fill=tk.Y)

        self.ocl_profiles_tree.bind("<<TreeviewSelect>>", self.on_ocl_profile_select)

        # --- Bottom Pane: Details & Actions ---
        details_actions_frame = ttk.Frame(ocl_paned_window)
        ocl_paned_window.add(details_actions_frame, weight=2)

        # Details Sub-Frame
        profile_details_frame = ttk.Labelframe(details_actions_frame, text="Profile Details")
        profile_details_frame.pack(expand=True, fill=tk.BOTH, padx=5, pady=(0,5), side=tk.TOP) # Add some padding

        self.ocl_profile_details_text = tk.Text(profile_details_frame, wrap=tk.WORD, state=tk.DISABLED, height=10)
        ocl_details_vsb = ttk.Scrollbar(profile_details_frame, orient="vertical", command=self.ocl_profile_details_text.yview)
        self.ocl_profile_details_text.configure(yscrollcommand=ocl_details_vsb.set)

        self.ocl_profile_details_text.pack(side=tk.LEFT, expand=True, fill=tk.BOTH, padx=(5,0), pady=5)
        ocl_details_vsb.pack(side=tk.RIGHT, fill=tk.Y, padx=(0,5), pady=5)


        # Actions Sub-Frame
        actions_frame = ttk.Frame(details_actions_frame)
        actions_frame.pack(fill=tk.X, padx=5, pady=5, side=tk.BOTTOM)

        self.ocl_refresh_button = ttk.Button(actions_frame, text="Refresh Profile List", command=self.refresh_ocl_profiles_list)
        self.ocl_refresh_button.pack(side=tk.LEFT, padx=2)

        self.ocl_save_new_button = ttk.Button(actions_frame, text="Save System as New Profile", command=self.save_system_as_new_ocl_profile)
        self.ocl_save_new_button.pack(side=tk.LEFT, padx=2)

        self.ocl_update_selected_button = ttk.Button(actions_frame, text="Update Selected Profile", command=self.update_selected_ocl_profile)
        self.ocl_update_selected_button.pack(side=tk.LEFT, padx=2)

=======
        
>>>>>>> 409df42f
        # --- Status Bar ---
        self.status_bar = ttk.Label(self, text="Ready", relief=tk.SUNKEN, anchor=tk.W)
        self.status_bar.pack(side=tk.BOTTOM, fill=tk.X)

    def start_system_inventory_scan(self):
        if self.scan_in_progress:
            messagebox.showwarning("Scan In Progress", "A scan is already running. Please wait.")
            return

        self.scan_in_progress = True
        self.status_bar.config(text="Starting System Inventory Scan...")
        self.scan_menu.entryconfig("Run System Inventory Scan", state=tk.DISABLED)
        self.scan_menu.entryconfig("Run DevEnv Audit", state=tk.DISABLED)
<<<<<<< HEAD

        if self.inventory_tree:
            for i in self.inventory_tree.get_children():
                self.inventory_tree.delete(i)

        calc_disk_usage = True
        if self.cli_args and hasattr(self.cli_args, 'calculate_disk_usage'):
             calc_disk_usage = self.cli_args.calculate_disk_usage

=======
        
        if self.inventory_tree:
            for i in self.inventory_tree.get_children():
                self.inventory_tree.delete(i)
        
        calc_disk_usage = True 
        if self.cli_args and hasattr(self.cli_args, 'calculate_disk_usage'):
             calc_disk_usage = self.cli_args.calculate_disk_usage
        
>>>>>>> 409df42f
        thread = Thread(target=self.run_system_inventory_thread, args=(calc_disk_usage,), daemon=True)
        thread.start()

    def run_system_inventory_thread(self, calculate_disk_usage_flag):
        try:
            software_list = get_installed_software(calculate_disk_usage_flag) # Global function
            self.after(0, self.update_inventory_display, software_list)
        except Exception as e:
            tb_str = traceback.format_exc()
            logging.error(f"Error in system inventory thread: {e}\n{tb_str}")
            self.after(0, self.inventory_scan_error, e)

    def update_inventory_display(self, software_list):
        if self.inventory_tree:
            for app in software_list:
                self.inventory_tree.insert("", tk.END, values=(
                    app.get('DisplayName', 'N/A'),
                    app.get('DisplayVersion', 'N/A'),
                    app.get('Publisher', 'N/A'),
                    app.get('InstallLocation', 'N/A'),
                    app.get('InstallLocationSize', 'N/A'),
                    app.get('PathStatus', 'N/A'),
                    app.get('Remarks', ''),
                    app.get('SourceHive', 'N/A'),
                    app.get('RegistryKeyPath', 'N/A')
                ))
<<<<<<< HEAD

=======
        
>>>>>>> 409df42f
        self.system_inventory_results = software_list # Store results
        self.status_bar.config(text=f"System Inventory Scan Complete. Found {len(software_list)} items.")
        self.scan_in_progress = False
        self.scan_menu.entryconfig("Run System Inventory Scan", state=tk.NORMAL)
        self.scan_menu.entryconfig("Run DevEnv Audit", state=tk.NORMAL)

    def inventory_scan_error(self, error):
        messagebox.showerror("Scan Error", f"An error occurred during the System Inventory Scan: {error}")
        self.status_bar.config(text="System Inventory Scan Failed.")
        self.scan_in_progress = False
        self.scan_menu.entryconfig("Run System Inventory Scan", state=tk.NORMAL)
        self.scan_menu.entryconfig("Run DevEnv Audit", state=tk.NORMAL)

    # --- DevEnvAudit Methods (Relocated and adapted) ---
    def _devenv_status_callback(self, message): # Renamed and made instance method
        # This could update a status bar or a specific label in the DevEnv tab
        self.status_bar.config(text=f"[DevEnvAudit] {message}")
        logging.info(f"[DevEnvAudit Status] {message}")


    def _devenv_progress_callback(self, current, total, message): # Renamed and made instance method
        # This could update a progress bar in the DevEnv tab
        self.status_bar.config(text=f"[DevEnvAudit Progress] {current}/{total}: {message}")
        logging.info(f"[DevEnvAudit Progress] {current}/{total}: {message}")

    def start_devenv_audit_scan(self): # Renamed from run_devenv_audit
        if self.scan_in_progress:
            messagebox.showwarning("Scan In Progress", "A scan is already running. Please wait.")
            return
<<<<<<< HEAD

=======
            
>>>>>>> 409df42f
        self.scan_in_progress = True
        self.status_bar.config(text="Starting Developer Environment Audit...")
        self.scan_menu.entryconfig("Run System Inventory Scan", state=tk.DISABLED)
        self.scan_menu.entryconfig("Run DevEnv Audit", state=tk.DISABLED)
<<<<<<< HEAD

=======
        
>>>>>>> 409df42f
        # Placeholder: Clear previous DevEnv results if UI elements exist
        # e.g., self.devenv_results_text.delete('1.0', tk.END)

        thread = Thread(target=self.run_devenv_audit_thread, daemon=True)
        thread.start()

    def run_devenv_audit_thread(self):
        try:
<<<<<<< HEAD
            scanner = EnvironmentScanner(progress_callback=self._devenv_progress_callback,
                                         status_callback=self._devenv_status_callback)
            components, env_vars, issues = scanner.run_scan()

=======
            scanner = EnvironmentScanner(progress_callback=self._devenv_progress_callback, 
                                         status_callback=self._devenv_status_callback)
            components, env_vars, issues = scanner.run_scan()
            
>>>>>>> 409df42f
            # For now, log results. GUI display for DevEnvAudit is future.
            logging.info("--- DevEnvAudit Summary (from GUI thread) ---")
            logging.info(f"Detected Software Components: {len(components)}")
            logging.info(f"Collected Environment Variables: {len(env_vars)}")
            logging.info(f"Identified Issues: {len(issues)}")

            self.after(0, self.update_devenv_audit_display, components, env_vars, issues)

        except ImportError as e:
            logging.error(f"ERROR: Could not import DevEnvAudit modules: {e}")
            self.after(0, self.devenv_scan_error, e)
        except FileNotFoundError as e:
            logging.error(f"ERROR: DevEnvAudit required file not found: {e}")
            self.after(0, self.devenv_scan_error, e)
        except Exception as e:
            tb_str = traceback.format_exc()
            logging.error(f"An unexpected error occurred during the Developer Environment Audit: {e}\n{tb_str}")
            self.after(0, self.devenv_scan_error, e)
        # Removed finally block as finalize_devenv_scan is called by update_devenv_audit_display and devenv_scan_error
<<<<<<< HEAD

=======
            
>>>>>>> 409df42f
    def update_devenv_audit_display(self, components, env_vars, issues):
        # Clear previous results
        for tree in [self.devenv_components_tree, self.devenv_env_vars_tree, self.devenv_issues_tree]:
            if tree:
                for i in tree.get_children():
                    tree.delete(i)

        # Populate Components Tree
        if self.devenv_components_tree:
            for comp in components:
                self.devenv_components_tree.insert("", tk.END, values=(
                    comp.id, comp.name, comp.category, comp.version, comp.path, comp.executable_path
                ))

        # Populate Environment Variables Tree
        if self.devenv_env_vars_tree:
            for ev in env_vars:
                self.devenv_env_vars_tree.insert("", tk.END, values=(
                    ev.name, ev.value, ev.scope
                ))

        # Populate Issues Tree
        if self.devenv_issues_tree:
            for issue in issues:
                self.devenv_issues_tree.insert("", tk.END, values=(
                    issue.severity, issue.description, issue.category, issue.component_id, issue.related_path
                ))
<<<<<<< HEAD

=======
        
>>>>>>> 409df42f
        self.devenv_components_results = components
        self.devenv_env_vars_results = env_vars
        self.devenv_issues_results = issues
        self.finalize_devenv_scan(message=f"DevEnv Audit Complete. Found {len(components)} components, {len(env_vars)} env vars, {len(issues)} issues.")

    def devenv_scan_error(self, error):
        messagebox.showerror("DevEnv Audit Error", f"An error occurred during the Developer Environment Audit: {error}")
        self.finalize_devenv_scan(message="DevEnv Audit Failed.")

    def finalize_devenv_scan(self, message="DevEnv Audit Finished."):
        self.status_bar.config(text=message)
        self.scan_in_progress = False
        self.scan_menu.entryconfig("Run System Inventory Scan", state=tk.NORMAL)
        self.scan_menu.entryconfig("Run DevEnv Audit", state=tk.NORMAL)

    def save_combined_report(self):
        if not self.system_inventory_results and not self.devenv_components_results:
            messagebox.showwarning("No Data", "No scan data available to save. Please run a scan first.")
            return

        output_dir_default = DEFAULT_OUTPUT_DIR # Use the global default
        if self.cli_args and self.cli_args.output_dir:
            output_dir_default = self.cli_args.output_dir
<<<<<<< HEAD

=======
        
>>>>>>> 409df42f
        output_dir = filedialog.askdirectory(initialdir=output_dir_default, title="Select Output Directory for Reports")

        if not output_dir: # User cancelled
            return

        try:
            # Determine if System Sage components should be included in Markdown based on CLI args or a default
            md_include_components = DEFAULT_MARKDOWN_INCLUDE_COMPONENTS # Default from global
            if self.cli_args: # Check if CLI args were even parsed
                if hasattr(self.cli_args, 'markdown_include_components_flag') and self.cli_args.markdown_include_components_flag:
                    md_include_components = True
                elif hasattr(self.cli_args, 'markdown_no_components_flag') and self.cli_args.markdown_no_components_flag:
                    md_include_components = False
<<<<<<< HEAD

=======
            
>>>>>>> 409df42f
            # Call the modified global output functions
            output_to_json_combined(
                self.system_inventory_results,
                self.devenv_components_results,
                self.devenv_env_vars_results,
                self.devenv_issues_results,
                output_dir
            )
            output_to_markdown_combined(
                self.system_inventory_results,
                self.devenv_components_results,
                self.devenv_env_vars_results,
                self.devenv_issues_results,
                output_dir,
                include_system_sage_components_flag=md_include_components
            )
            messagebox.showinfo("Reports Saved", f"Combined JSON and Markdown reports saved to: {output_dir}")
        except Exception as e:
            logging.error(f"Error saving reports: {e}\n{traceback.format_exc()}")
            messagebox.showerror("Save Error", f"Failed to save reports: {e}")

    def quit_app(self):
        if self.scan_in_progress:
            if messagebox.askyesno("Scan in Progress", "A scan is currently in progress. Exiting now might lose unsaved data or leave processes unfinished. Do you really want to exit?"):
                # Add any necessary cleanup for ongoing threads if possible, though daemon threads will exit
                self.destroy()
            else:
                return # Do not exit
        elif messagebox.askokcancel("Quit", "Do you really want to exit System Sage?"):
            self.destroy()


if __name__ == "__main__":
    parser = argparse.ArgumentParser(description="System Sage - Software Inventory and Path Validator.")
    parser.add_argument(
        "--no-disk-usage",
        action="store_false",
        dest="calculate_disk_usage",
        default=DEFAULT_CALCULATE_DISK_USAGE,
        help="Disable disk usage calculation for a faster scan."
    )
    parser.add_argument(
        "--no-json",
        action="store_false",
        dest="output_json",
        default=DEFAULT_OUTPUT_JSON,
        help="Disable JSON file output."
    )
    parser.add_argument(
        "--no-markdown",
        action="store_false",
        dest="output_markdown",
        default=DEFAULT_OUTPUT_MARKDOWN,
        help="Disable Markdown file output."
    )
    # V1.2: Added argument for output directory
    parser.add_argument(
        "--output-dir",
        type=str,
        default=DEFAULT_OUTPUT_DIR,
        help=f"Specify the directory for output files (default: {DEFAULT_OUTPUT_DIR})."
    )
    parser.add_argument(
        "--md-include-components",
        action="store_true",
        dest="markdown_include_components_flag",
        help="Explicitly include components/drivers in the Markdown report."
    )
    parser.add_argument(
        "--md-no-components",
        action="store_true",
        dest="markdown_no_components_flag",
        help="Explicitly exclude components/drivers from the Markdown report (overrides default)."
    )
    parser.add_argument(
        "--console-include-components",
        action="store_true",
        dest="console_include_components_flag",
        help="Explicitly include components/drivers in the console output."
    )
    parser.add_argument(
        "--console-no-components",
        action="store_true",
        dest="console_no_components_flag",
        help="Explicitly exclude components/drivers from the console output (overrides default)."
    )
    parser.add_argument(
        "--run-devenv-audit",
        action="store_true",
        dest="run_devenv_audit_flag", # Give it a distinct dest name
        default=False, # Ensure it defaults to False
        help="Run the Developer Environment Audit in addition to the software inventory."
    )

    args = parser.parse_args() # This line is still needed

    # --- GUI LAUNCH ---
    # Basic logging setup for the GUI application itself (can be refined)
    # Check if logging is already configured (e.g. by another module)
    if not logging.getLogger().hasHandlers(): # Check if root logger has handlers
<<<<<<< HEAD
        logging.basicConfig(level=logging.INFO,
                            format='%(asctime)s - %(name)s [%(levelname)s] - %(message)s',
                            datefmt='%Y-%m-%d %H:%M:%S')

=======
        logging.basicConfig(level=logging.INFO, 
                            format='%(asctime)s - %(name)s [%(levelname)s] - %(message)s',
                            datefmt='%Y-%m-%d %H:%M:%S')
    
>>>>>>> 409df42f
    try:
        app = SystemSageApp(cli_args=args) # Pass CLI args to the app
        app.mainloop()
    except Exception as e:
        logging.critical("GUI Crashed: %s", e, exc_info=True)
        # Fallback to a simple Tkinter error message if mainloop fails catastrophically
        try:
            root = tk.Tk()
            root.withdraw() # Hide the main Tk window
            messagebox.showerror("Fatal GUI Error", f"A critical error occurred: {e}\nSee logs for details if logging was active.")
            root.destroy()
        except Exception as critical_e:
            print(f"CRITICAL FALLBACK ERROR: {critical_e}") # Last resort print
    # --- END GUI LAUNCH ---<|MERGE_RESOLUTION|>--- conflicted
+++ resolved
@@ -14,28 +14,19 @@
 import os
 import json
 import datetime
-<<<<<<< HEAD
 import argparse
 import logging # Added for DevEnvAudit integration
 import tkinter as tk
 from tkinter import ttk, messagebox, filedialog # Added filedialog
 from tkinter import simpledialog # For simple input for OCL
-=======
-import argparse 
-import logging # Added for DevEnvAudit integration
-import tkinter as tk
-from tkinter import ttk, messagebox, filedialog # Added filedialog
->>>>>>> 409df42f
 from threading import Thread
 import traceback # For logging exceptions from threads
 
 # --- DevEnvAudit Imports ---
 from devenvaudit_src.scan_logic import EnvironmentScanner
-<<<<<<< HEAD
+
 # --- OCL Module Imports ---
 from ocl_module_src import olb_api as ocl_api
-=======
->>>>>>> 409df42f
 from devenvaudit_src.config_manager import load_config as load_devenv_config
 
 # --- Configuration Loading Function ---
@@ -247,22 +238,17 @@
                                 else:
                                     app_details['PathStatus'] = "No Valid Path in Registry"
                                     if app_details['Category'] == "Application":
-<<<<<<< HEAD
+
                                         app_details['Remarks'] += " Registry entry only (Potential Orphan?). Consider searching common install locations (e.g., Program Files) for remnants if software is unexpected.;"
-=======
-                                        app_details['Remarks'] += " Registry entry only (Potential Orphan?). Consider searching common install locations (e.g., Program Files) for remnants if software is unexpected.;" 
->>>>>>> 409df42f
+
                             except FileNotFoundError:
                                 app_details['InstallLocation'] = "N/A"
                                 app_details['PathStatus'] = "No Path in Registry"
                                 if app_details['Category'] == "Application":
-<<<<<<< HEAD
+
                                      app_details['Remarks'] += " Registry entry only (Potential Orphan?). Consider searching common install locations (e.g., Program Files) for remnants if software is unexpected.;"
                             except OSError as e:
-=======
-                                     app_details['Remarks'] += " Registry entry only (Potential Orphan?). Consider searching common install locations (e.g., Program Files) for remnants if software is unexpected.;" 
-                            except OSError as e: 
->>>>>>> 409df42f
+
                                 app_details['InstallLocation'] = f"Path Read Error: {e.strerror}"
                                 app_details['PathStatus'] = "Error"
                                 app_details['Remarks'] += f" Error accessing install path: {e.strerror};"
@@ -316,11 +302,9 @@
     combined_data = {}
     if system_inventory_data:
         combined_data["systemInventory"] = system_inventory_data
-<<<<<<< HEAD
-
-=======
-    
->>>>>>> 409df42f
+
+
+
     if devenv_components_data or devenv_env_vars_data or devenv_issues_data:
         devenv_audit_data = {}
         if devenv_components_data:
@@ -352,11 +336,9 @@
         full_path = os.path.join(output_dir, filename)
         with open(full_path, 'w', encoding='utf-8') as f:
             f.write(f"# System Sage Combined Report - {datetime.datetime.now().strftime('%Y-%m-%d %H:%M:%S')}\n\n")
-<<<<<<< HEAD
-
-=======
-            
->>>>>>> 409df42f
+
+
+
             # --- System Inventory Section ---
             f.write("## System Software Inventory\n\n")
             if system_inventory_data:
@@ -370,19 +352,12 @@
                 for app in system_inventory_data:
                     if app.get('Category') == "Application":
                         app_count +=1
-<<<<<<< HEAD
+
                         name = str(app.get('DisplayName', 'N/A')).replace('|', '\\|')
                         version = str(app.get('DisplayVersion', 'N/A')).replace('|', '\\|')
                         publisher = str(app.get('Publisher', 'N/A')).replace('|', '\\|')
                         location = str(app.get('InstallLocation', 'N/A')).replace('|', '\\|')
                         size = str(app.get('InstallLocationSize', 'N/A')).replace('|', '\\|')
-=======
-                        name = str(app.get('DisplayName', 'N/A')).replace('|', '\\|') 
-                        version = str(app.get('DisplayVersion', 'N/A')).replace('|', '\\|')
-                        publisher = str(app.get('Publisher', 'N/A')).replace('|', '\\|')
-                        location = str(app.get('InstallLocation', 'N/A')).replace('|', '\\|') 
-                        size = str(app.get('InstallLocationSize', 'N/A')).replace('|', '\\|') 
->>>>>>> 409df42f
                         status = str(app.get('PathStatus', 'N/A')).replace('|', '\\|')
                         remarks = str(app.get('Remarks', '')).replace('|', '\\|')
                         hive = str(app.get('SourceHive', 'N/A')).replace('|', '\\|')
@@ -393,11 +368,9 @@
 
                 if include_system_sage_components_flag: # This flag is for System Inventory components
                     f.write("\n### Components & Drivers (System Inventory)\n")
-<<<<<<< HEAD
+
                     f.write(header.replace("Application Name", "Component Name"))
-=======
-                    f.write(header.replace("Application Name", "Component Name")) 
->>>>>>> 409df42f
+
                     f.write(separator)
                     comp_count = 0
                     for app in system_inventory_data:
@@ -407,15 +380,9 @@
                             version = str(app.get('DisplayVersion', 'N/A')).replace('|', '\\|')
                             publisher = str(app.get('Publisher', 'N/A')).replace('|', '\\|')
                             location = str(app.get('InstallLocation', 'N/A')).replace('|', '\\|')
-<<<<<<< HEAD
                             size = str(app.get('InstallLocationSize', 'N/A')).replace('|', '\\|')
                             status = str(app.get('PathStatus', 'N/A')).replace('|', '\\|')
                             remarks = str(app.get('Remarks', '')).replace('|', '\\|')
-=======
-                            size = str(app.get('InstallLocationSize', 'N/A')).replace('|', '\\|') 
-                            status = str(app.get('PathStatus', 'N/A')).replace('|', '\\|')
-                            remarks = str(app.get('Remarks', '')).replace('|', '\\|') 
->>>>>>> 409df42f
                             hive = str(app.get('SourceHive', 'N/A')).replace('|', '\\|')
                             reg_key = str(app.get('RegistryKeyPath', 'N/A')).replace('|', '\\|')
                             f.write(f"| {name} | {version} | {publisher} | {location} | {size} | {status} | {remarks} | {hive} | {reg_key} |\n")
@@ -442,11 +409,9 @@
                         comp_id = str(comp.id).replace('|', '\\|')
                         f.write(f"| {name} | {version} | {category} | {path} | {exe_path} | {comp_id} |\n")
                     if not devenv_components_data: f.write("| No development components detected. | | | | | |\n")
-<<<<<<< HEAD
-
-=======
-                
->>>>>>> 409df42f
+
+
+
                 if devenv_env_vars_data:
                     f.write("\n### Key Environment Variables\n")
                     env_header = "| Name | Value | Scope |\n"
@@ -455,11 +420,7 @@
                     f.write(env_separator)
                     for ev in devenv_env_vars_data: # Using .to_dict() is for JSON
                         name = str(ev.name).replace('|', '\\|')
-<<<<<<< HEAD
                         value = str(ev.value).replace('|', '\\|')
-=======
-                        value = str(ev.value).replace('|', '\\|') 
->>>>>>> 409df42f
                         scope = str(ev.scope).replace('|', '\\|')
                         f.write(f"| {name} | {value} | {scope} |\n")
                     if not devenv_env_vars_data: f.write("| No environment variables data. | | |\n")
@@ -482,11 +443,9 @@
                     if not devenv_issues_data: f.write("| No issues identified by DevEnvAudit. | | | | |\n")
             else:
                 f.write("No Developer Environment Audit data available.\n")
-<<<<<<< HEAD
-
-=======
-            
->>>>>>> 409df42f
+
+
+
             f.write("\n## Future Interactive Features (Planned)\n") # This section can remain as is or be updated
             f.write("The following features are planned for future versions of System Sage to allow for interactive management:\n\n")
             f.write("- **Orphaned Entry Review:** For items marked with 'Potential Orphan?' or 'Registry entry only?', System Sage will offer an option to:\n")
@@ -501,7 +460,7 @@
             f.write("*Disclaimer: Modifying the Windows Registry carries risks. Future interactive features will be designed with safety and user confirmation as top priorities. Always ensure you have backups before making significant system changes.*\n")
 
         logging.info(f"Combined Markdown report successfully saved to {full_path}") # Changed print to logging
-<<<<<<< HEAD
+
     except Exception as e:
         logging.error(f"Error saving combined Markdown file to {output_dir}: {e}") # Changed print to logging
         raise # Re-raise for the GUI to catch and show via messagebox
@@ -557,63 +516,7 @@
         print(f"ERROR: DevEnvAudit required file not found: {e}")
         print("This might be 'devenvaudit_config.json' or 'software categorization database.json' or 'tools_database.json' in 'devenvaudit_src'.")
     except Exception as e:
-=======
-    except Exception as e:
-        logging.error(f"Error saving combined Markdown file to {output_dir}: {e}") # Changed print to logging
-        raise # Re-raise for the GUI to catch and show via messagebox
-
-
-def run_devenv_audit():
-    print("\n" + "=" * 40)
-    print("--- Starting Developer Environment Audit ---")
-    
-    # Define simple console callbacks for DevEnvAudit
-    def devenv_status_callback(message):
-        print(f"[DevEnvAudit Status] {message}")
-
-    def devenv_progress_callback(current, total, message):
-        print(f"[DevEnvAudit Progress] {current}/{total}: {message}")
-
-    try:
-        # Ensure DevEnvAudit's config directory and default config file exist if its modules expect them.
-        # The modified config_manager in devenvaudit_src should now use devenvaudit_src/devenvaudit_config.json
-        # So, we just need to ensure that file is present. It was part of the bundled files.
-        
-        # Instantiate the scanner
-        # Note: DevEnvAudit's EnvironmentScanner loads its own config via its config_manager.
-        # We are not explicitly passing a config here, relying on the bundled devenvaudit_config.json.
-        scanner = EnvironmentScanner(progress_callback=devenv_progress_callback, status_callback=devenv_status_callback)
-        
-        print("Running DevEnvAudit scan...")
-        components, env_vars, issues = scanner.run_scan()
-        
-        print("\n--- DevEnvAudit Summary ---")
-        print(f"Detected Software Components: {len(components)}")
-        print(f"Collected Environment Variables: {len(env_vars)}")
-        print(f"Identified Issues: {len(issues)}")
-        
-        if components:
-            print("\nTop Detected Components (DevEnvAudit):")
-            for i, comp in enumerate(components[:5]): # Print top 5
-                print(f"  - {comp.name} ({comp.version or 'N/A'}) at {comp.path or 'N/A'}")
-                if i == 4 and len(components) > 5:
-                    print("    ...and more.")
-        
-        if issues:
-            print("\nTop Issues (DevEnvAudit):")
-            for i, issue in enumerate(issues[:5]): # Print top 5
-                print(f"  - [{issue.severity}] {issue.description} (Category: {issue.category}, Component: {issue.component_id})")
-                if i == 4 and len(issues) > 5:
-                    print("    ...and more.")
-                    
-    except ImportError as e:
-        print(f"ERROR: Could not import DevEnvAudit modules: {e}")
-        print("Please ensure 'devenvaudit_src' directory is present and contains the necessary files.")
-    except FileNotFoundError as e:
-        print(f"ERROR: DevEnvAudit required file not found: {e}")
-        print("This might be 'devenvaudit_config.json' or 'software categorization database.json' or 'tools_database.json' in 'devenvaudit_src'.")
-    except Exception as e:
->>>>>>> 409df42f
+
         print(f"An unexpected error occurred during the Developer Environment Audit: {e}")
         logging.exception("DevEnvAudit execution failed") # Log full traceback
 
@@ -635,7 +538,7 @@
         self.devenv_components_tree = None
         self.devenv_env_vars_tree = None
         self.devenv_issues_tree = None
-<<<<<<< HEAD
+
         # OCL UI Elements
         self.ocl_profiles_tree = None
         self.ocl_profile_details_text = None
@@ -643,9 +546,7 @@
         self.ocl_save_new_button = None
         self.ocl_update_selected_button = None
 
-=======
-        
->>>>>>> 409df42f
+
         self.title("System Sage")
         self.geometry("1200x800") # Adjusted size for more content
 
@@ -659,11 +560,8 @@
         file_menu.add_separator()
         file_menu.add_command(label="Exit", command=self.quit_app)
         self.menu_bar.add_cascade(label="File", menu=file_menu)
-<<<<<<< HEAD
-
-=======
-        
->>>>>>> 409df42f
+
+
         # Scan Menu
         self.scan_menu = tk.Menu(self.menu_bar, tearoff=0) # Store as self.scan_menu
         self.scan_menu.add_command(label="Run System Inventory Scan", command=self.start_system_inventory_scan)
@@ -676,18 +574,12 @@
 
         # Tab 1: System Inventory
         inventory_tab = ttk.Frame(main_notebook)
-        main_notebook.add(inventory_tab, text="System Inventory")
-<<<<<<< HEAD
+
 
         columns = ("Name", "Version", "Publisher", "Path", "Size", "Status", "Remarks", "SourceHive", "RegKey")
         self.inventory_tree = ttk.Treeview(inventory_tab, columns=columns, show="headings")
 
-=======
-        
-        columns = ("Name", "Version", "Publisher", "Path", "Size", "Status", "Remarks", "SourceHive", "RegKey")
-        self.inventory_tree = ttk.Treeview(inventory_tab, columns=columns, show="headings")
-        
->>>>>>> 409df42f
+
         for col in columns:
             self.inventory_tree.heading(col, text=col)
             self.inventory_tree.column(col, width=100, anchor=tk.W) # Adjust widths as needed
@@ -758,7 +650,7 @@
         issue_vsb.pack(side=tk.RIGHT, fill=tk.Y)
         issue_hsb.pack(side=tk.BOTTOM, fill=tk.X)
         self.devenv_issues_tree.pack(expand=True, fill=tk.BOTH)
-<<<<<<< HEAD
+
 
         # Tab 3: Overclocker's Logbook (OCL)
         ocl_tab = ttk.Frame(main_notebook)
@@ -822,9 +714,7 @@
         self.ocl_update_selected_button = ttk.Button(actions_frame, text="Update Selected Profile", command=self.update_selected_ocl_profile)
         self.ocl_update_selected_button.pack(side=tk.LEFT, padx=2)
 
-=======
-        
->>>>>>> 409df42f
+
         # --- Status Bar ---
         self.status_bar = ttk.Label(self, text="Ready", relief=tk.SUNKEN, anchor=tk.W)
         self.status_bar.pack(side=tk.BOTTOM, fill=tk.X)
@@ -838,7 +728,7 @@
         self.status_bar.config(text="Starting System Inventory Scan...")
         self.scan_menu.entryconfig("Run System Inventory Scan", state=tk.DISABLED)
         self.scan_menu.entryconfig("Run DevEnv Audit", state=tk.DISABLED)
-<<<<<<< HEAD
+
 
         if self.inventory_tree:
             for i in self.inventory_tree.get_children():
@@ -848,17 +738,7 @@
         if self.cli_args and hasattr(self.cli_args, 'calculate_disk_usage'):
              calc_disk_usage = self.cli_args.calculate_disk_usage
 
-=======
-        
-        if self.inventory_tree:
-            for i in self.inventory_tree.get_children():
-                self.inventory_tree.delete(i)
-        
-        calc_disk_usage = True 
-        if self.cli_args and hasattr(self.cli_args, 'calculate_disk_usage'):
-             calc_disk_usage = self.cli_args.calculate_disk_usage
-        
->>>>>>> 409df42f
+
         thread = Thread(target=self.run_system_inventory_thread, args=(calc_disk_usage,), daemon=True)
         thread.start()
 
@@ -885,11 +765,9 @@
                     app.get('SourceHive', 'N/A'),
                     app.get('RegistryKeyPath', 'N/A')
                 ))
-<<<<<<< HEAD
-
-=======
-        
->>>>>>> 409df42f
+
+
+
         self.system_inventory_results = software_list # Store results
         self.status_bar.config(text=f"System Inventory Scan Complete. Found {len(software_list)} items.")
         self.scan_in_progress = False
@@ -919,20 +797,15 @@
         if self.scan_in_progress:
             messagebox.showwarning("Scan In Progress", "A scan is already running. Please wait.")
             return
-<<<<<<< HEAD
-
-=======
-            
->>>>>>> 409df42f
+
+
+
         self.scan_in_progress = True
         self.status_bar.config(text="Starting Developer Environment Audit...")
         self.scan_menu.entryconfig("Run System Inventory Scan", state=tk.DISABLED)
         self.scan_menu.entryconfig("Run DevEnv Audit", state=tk.DISABLED)
-<<<<<<< HEAD
-
-=======
-        
->>>>>>> 409df42f
+
+
         # Placeholder: Clear previous DevEnv results if UI elements exist
         # e.g., self.devenv_results_text.delete('1.0', tk.END)
 
@@ -941,17 +814,12 @@
 
     def run_devenv_audit_thread(self):
         try:
-<<<<<<< HEAD
+
             scanner = EnvironmentScanner(progress_callback=self._devenv_progress_callback,
                                          status_callback=self._devenv_status_callback)
             components, env_vars, issues = scanner.run_scan()
 
-=======
-            scanner = EnvironmentScanner(progress_callback=self._devenv_progress_callback, 
-                                         status_callback=self._devenv_status_callback)
-            components, env_vars, issues = scanner.run_scan()
-            
->>>>>>> 409df42f
+
             # For now, log results. GUI display for DevEnvAudit is future.
             logging.info("--- DevEnvAudit Summary (from GUI thread) ---")
             logging.info(f"Detected Software Components: {len(components)}")
@@ -971,11 +839,8 @@
             logging.error(f"An unexpected error occurred during the Developer Environment Audit: {e}\n{tb_str}")
             self.after(0, self.devenv_scan_error, e)
         # Removed finally block as finalize_devenv_scan is called by update_devenv_audit_display and devenv_scan_error
-<<<<<<< HEAD
-
-=======
-            
->>>>>>> 409df42f
+
+
     def update_devenv_audit_display(self, components, env_vars, issues):
         # Clear previous results
         for tree in [self.devenv_components_tree, self.devenv_env_vars_tree, self.devenv_issues_tree]:
@@ -1003,11 +868,9 @@
                 self.devenv_issues_tree.insert("", tk.END, values=(
                     issue.severity, issue.description, issue.category, issue.component_id, issue.related_path
                 ))
-<<<<<<< HEAD
-
-=======
-        
->>>>>>> 409df42f
+
+
+
         self.devenv_components_results = components
         self.devenv_env_vars_results = env_vars
         self.devenv_issues_results = issues
@@ -1031,11 +894,9 @@
         output_dir_default = DEFAULT_OUTPUT_DIR # Use the global default
         if self.cli_args and self.cli_args.output_dir:
             output_dir_default = self.cli_args.output_dir
-<<<<<<< HEAD
-
-=======
-        
->>>>>>> 409df42f
+
+
+
         output_dir = filedialog.askdirectory(initialdir=output_dir_default, title="Select Output Directory for Reports")
 
         if not output_dir: # User cancelled
@@ -1049,11 +910,9 @@
                     md_include_components = True
                 elif hasattr(self.cli_args, 'markdown_no_components_flag') and self.cli_args.markdown_no_components_flag:
                     md_include_components = False
-<<<<<<< HEAD
-
-=======
-            
->>>>>>> 409df42f
+
+
+
             # Call the modified global output functions
             output_to_json_combined(
                 self.system_inventory_results,
@@ -1154,17 +1013,12 @@
     # Basic logging setup for the GUI application itself (can be refined)
     # Check if logging is already configured (e.g. by another module)
     if not logging.getLogger().hasHandlers(): # Check if root logger has handlers
-<<<<<<< HEAD
+
         logging.basicConfig(level=logging.INFO,
                             format='%(asctime)s - %(name)s [%(levelname)s] - %(message)s',
                             datefmt='%Y-%m-%d %H:%M:%S')
 
-=======
-        logging.basicConfig(level=logging.INFO, 
-                            format='%(asctime)s - %(name)s [%(levelname)s] - %(message)s',
-                            datefmt='%Y-%m-%d %H:%M:%S')
-    
->>>>>>> 409df42f
+
     try:
         app = SystemSageApp(cli_args=args) # Pass CLI args to the app
         app.mainloop()
